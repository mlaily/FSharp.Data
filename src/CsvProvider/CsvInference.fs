--- conflicted
+++ resolved
@@ -15,7 +15,6 @@
 /// (This handles units in the same way as the original MiniCSV provider)
 let inferFields (csv:CsvFile) count culture =
   
-<<<<<<< HEAD
   // Infer the units and names from the headers
   let headers = csv.Headers |> Seq.map (fun header ->
     let m = Regex.Match(header, @"(?<field>.+) \((?<unit>.+)\)")
@@ -24,10 +23,17 @@
       let unitName = m.Groups.["unit"].Value
       Some(ProvidedMeasureBuilder.Default.SI unitName), headerName
     else None, header)
-  
+
+  // If we have no data, generate empty row with empty strings, 
+  // so that we get a type with all the properties (returning string values)
+  let rows = Seq.truncate count csv.Data
+  let rows = 
+    if Seq.isEmpty rows then CsvRow([| for i in 1..csv.Headers.Length -> ""|], csv.Headers) |> Seq.singleton 
+    else rows
+
   // Infer the type of collection using structural inference
   let types = seq {
-    for row in Seq.truncate count csv.Data ->
+    for row in rows ->
       let fields = 
         [ for (unit, header), value in Seq.zip headers row.Columns ->
             // Treat empty values as 'null' values. The inference will
@@ -38,35 +44,5 @@
               else inferPrimitiveType culture value unit
             { Name = header; Optional = false; Type = typ } ]
       Record(None, fields) }
-=======
-    // Infer the units and names from the headers
-    let headers = csv.Headers |> Seq.map (fun header ->
-        let m = Regex.Match(header, @"(?<field>.+) \((?<unit>.+)\)")
-        if m.Success then
-            let headerName = m.Groups.["field"].Value
-            let unitName = m.Groups.["unit"].Value
-            Some(ProvidedMeasureBuilder.Default.SI unitName), headerName
-        else None, header)
-
-    let rows = Seq.truncate count csv.Data
-    let rows = 
-        if Seq.isEmpty rows then CsvRow([| for i in 1..csv.Headers.Length -> ""|], csv.Headers) |> Seq.singleton 
-        else rows
-
-    // Infer the type of collection using structural inference
-    let types = seq {
-        for row in rows ->
-            let fields = 
-                [ for (unit, header), value in Seq.zip headers row.Columns ->
-                    let typ = inferPrimitiveType culture value unit
-                    { Name = header; Optional = false; Type = typ } ]
-            Record(None, fields) }
- 
-    let typ = Seq.reduce subtypeInfered types  
-   
-    let convertOptionalDecimalToFloat = function
-    | { Name = name; Optional = true; Type = Primitive(t, unit) } when t = typeof<decimal> -> { Name = name; Optional = false; Type = Primitive(typeof<float>, unit) }
-    | p -> p
->>>>>>> 123e9523
 
   Seq.reduce subtypeInfered types  