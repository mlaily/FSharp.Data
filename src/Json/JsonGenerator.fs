﻿// --------------------------------------------------------------------------------------
// JSON type provider - generate code for accessing inferred elements
// --------------------------------------------------------------------------------------
namespace ProviderImplementation

open System
open System.Collections.Generic
open System.Reflection
open Microsoft.FSharp.Quotations
open FSharp.Data
open FSharp.Data.Runtime
open FSharp.Data.Runtime.StructuralTypes
open ProviderImplementation
open ProviderImplementation.JsonInference
open ProviderImplementation.JsonConversionsGenerator
open ProviderImplementation.ProvidedTypes

#nowarn "10001"

/// Context that is used to generate the JSON types.
type JsonGenerationContext =
  { CultureStr : string
    TypeProviderType : ProvidedTypeDefinition
    Replacer : AssemblyReplacer 
    // to nameclash type names
    UniqueNiceName : string -> string 
    IJsonDocumentType : Type
    JsonValueType : Type
    JsonRuntimeType : Type
    // the type that is used to represent documents (JsonDocument or ApiaryDocument)
    Representation : Type
    TypeCache : Dictionary<InferedType, ProvidedTypeDefinition>
    GenerateConstructors : bool }
  static member Create(cultureStr, tpType, replacer, ?uniqueNiceName, ?typeCache) =
    let uniqueNiceName = defaultArg uniqueNiceName (NameUtils.uniqueGenerator NameUtils.nicePascalName)
    let typeCache = defaultArg typeCache (Dictionary())
    JsonGenerationContext.Create(cultureStr, tpType, typeof<JsonDocument>, replacer, uniqueNiceName, typeCache, true)
  static member Create(cultureStr, tpType, representation, replacer, uniqueNiceName, typeCache, generateConstructors) =
    { CultureStr = cultureStr
      TypeProviderType = tpType
      Replacer = replacer 
      UniqueNiceName = uniqueNiceName 
      IJsonDocumentType = replacer.ToRuntime typeof<IJsonDocument>
      JsonValueType = replacer.ToRuntime typeof<JsonValue>
      JsonRuntimeType = replacer.ToRuntime typeof<JsonRuntime>
      Representation = replacer.ToRuntime representation
      TypeCache = typeCache 
      GenerateConstructors = generateConstructors }
  member x.MakeOptionType(typ:Type) = 
    (x.Replacer.ToRuntime typedefof<option<_>>).MakeGenericType typ

type JsonGenerationResult = 
    { ConvertedType : Type
      Converter : (Expr -> Expr) option
      ConversionCallingType : JsonConversionCallingType }
    member x.GetConverter ctx = 
        defaultArg x.Converter ctx.Replacer.ToRuntime
    member x.ConverterFunc ctx =
      ReflectionHelpers.makeDelegate (x.GetConverter ctx) ctx.IJsonDocumentType
    member x.ConvertedTypeErased ctx =
      if x.ConvertedType.IsArray then
        match x.ConvertedType.GetElementType() with
        | :? ProvidedTypeDefinition -> ctx.IJsonDocumentType.MakeArrayType()
        | x when x = ctx.Representation -> ctx.IJsonDocumentType.MakeArrayType()
        | _ -> x.ConvertedType
      else
        match x.ConvertedType with
        | :? ProvidedTypeDefinition -> ctx.IJsonDocumentType
        | x when x = ctx.Representation -> ctx.IJsonDocumentType
        | _ -> x.ConvertedType

module JsonTypeBuilder = 
  
  let (?) = QuotationBuilder.(?)

  // check if a type was already created for the inferedType before creating a new one
  let internal getOrCreateType ctx inferedType createType =
    
    // normalize properties of the inferedType which don't affect code generation
    let rec normalize topLevel = function
    | InferedType.Heterogeneous map -> 
        map 
        |> Map.map (fun _ inferedType -> normalize false inferedType) 
        |> InferedType.Heterogeneous
    | InferedType.Collection map -> 
        map 
        |> Map.map (fun _ (multiplicity, inferedType) -> multiplicity, normalize false inferedType) 
        |> InferedType.Collection
    | InferedType.Record (_, props, optional) -> 
        let props = 
          props
          |> List.map (fun { Name = name; Type = inferedType } -> { Name = name; Type = normalize false inferedType })
        // optional only affects the parent, so at top level always set to true regardless of the actual value
        InferedType.Record (None, props, optional || topLevel)
    | InferedType.Primitive (typ, unit, optional) when typ = typeof<Bit0> || typ = typeof<Bit1> -> InferedType.Primitive (typeof<int>, unit, optional)
    | InferedType.Primitive (typ, unit, optional) when typ = typeof<Bit> -> InferedType.Primitive (typeof<bool>, unit, optional)
    | x -> x

    let inferedType = normalize true inferedType
    let typ = 
      match ctx.TypeCache.TryGetValue inferedType with
      | true, typ -> typ
      | _ -> 
        let typ = createType()
        ctx.TypeCache.Add(inferedType, typ)
        typ

    { ConvertedType = typ
      Converter = None
      ConversionCallingType = JsonDocument }

  let replaceJDocWithJValue (ctx:JsonGenerationContext) (typ:Type) = 
    if typ = ctx.IJsonDocumentType then 
        ctx.JsonValueType
    elif typ.IsArray && typ.GetElementType() = ctx.IJsonDocumentType then 
        ctx.JsonValueType.MakeArrayType()
    elif typ.IsGenericType && typ.GetGenericArguments() = [| ctx.IJsonDocumentType |] then
        typ.GetGenericTypeDefinition().MakeGenericType ctx.JsonValueType
    else
        typ

  /// Common code that is shared by code generators that generate 
  /// "Choice" type. This is parameterized by the types (choices) to generate,
  /// by functions that get the multiplicity and the type tag for each option
  /// and also by function that generates the actual code.
  let rec internal generateMultipleChoiceType ctx types forCollection nameOverride codeGenerator =

    let types = 
      types
      |> Seq.map (fun (KeyValue(tag, (multiplicity, inferedType))) -> tag, multiplicity, inferedType)
      |> Seq.sortBy (fun (tag, _, _) -> tag)
      |> Seq.toArray

    if types.Length <= 1 then failwithf "generateMultipleChoiceType: Invalid choice type: %A" types
    
    for _, _, inferedType in types do
        match inferedType with
        | InferedType.Null | InferedType.Top | InferedType.Heterogeneous _ -> 
            failwithf "generateMultipleChoiceType: Unsupported type: %A" inferedType
        | x when x.IsOptional -> 
            failwithf "generateMultipleChoiceType: Type shouldn't be optional: %A" inferedType
        | _ -> ()

    let typeName = 
        if not (String.IsNullOrEmpty nameOverride)
        then nameOverride
        else
            let getTypeName (tag:InferedTypeTag, multiplicity, inferedType)  =
              match multiplicity with
              | InferedMultiplicity.Multiple -> NameUtils.pluralize tag.NiceName
              | InferedMultiplicity.OptionalSingle | InferedMultiplicity.Single -> 
                  match inferedType with
                  | InferedType.Primitive(typ, _, _) ->
                      if typ = typeof<int> || typ = typeof<Bit0> || typ = typeof<Bit1> then "Int"
                      elif typ = typeof<int64> then "Int64"
                      elif typ = typeof<decimal> then "Decimal"
                      elif typ = typeof<float> then "Float"
                      else tag.NiceName
                  | _ -> tag.NiceName
            types 
            |> Array.map getTypeName
            |> String.concat "Or"
        |> ctx.UniqueNiceName

    // Generate new type for the heterogeneous type
    let objectTy = ProvidedTypeDefinition(typeName, Some(ctx.IJsonDocumentType), HideObjectMethods = true)
    ctx.TypeProviderType.AddMember objectTy

    // to nameclash property names
    let makeUnique = NameUtils.uniqueGenerator NameUtils.nicePascalName
    makeUnique "JsonValue" |> ignore

    let members =
      [ for tag, multiplicity, inferedType in types ->

          let result = generateJsonType ctx (*canPassAllConversionCallingTypes*)false (*optionalityHandledByParent*)false "" inferedType
          
          let propName =
              match tag with
              | InferedTypeTag.Record _ -> "Record"
              | _ -> tag.NiceName
          
          let name, typ, constructorType = 
              match multiplicity with 
              | InferedMultiplicity.OptionalSingle ->
                  makeUnique propName,
                  ctx.MakeOptionType result.ConvertedType, 
                  if forCollection
                  then ctx.MakeOptionType (replaceJDocWithJValue ctx result.ConvertedType)
                  else replaceJDocWithJValue ctx result.ConvertedType
              | InferedMultiplicity.Single ->
                  makeUnique propName, 
                  result.ConvertedType, 
                  replaceJDocWithJValue ctx result.ConvertedType
              | InferedMultiplicity.Multiple ->
                  makeUnique (NameUtils.pluralize tag.NiceName), 
                  result.ConvertedType.MakeArrayType(), 
                  (replaceJDocWithJValue ctx result.ConvertedType).MakeArrayType()

          ProvidedProperty(name, typ, GetterCode = codeGenerator multiplicity result tag.Code),
          ProvidedParameter(NameUtils.niceCamelName name, constructorType) ]

    let properties, parameters = List.unzip members
    objectTy.AddMembers properties

    if ctx.GenerateConstructors then

        let cultureStr = ctx.CultureStr

        if forCollection then
            let ctor = ProvidedConstructor(parameters, InvokeCode = fun args -> 
                let elements = Expr.NewArray(typeof<obj>, args |> List.map (fun a -> Expr.Coerce(a, typeof<obj>)))
                let cultureStr = ctx.CultureStr
                <@@ JsonRuntime.CreateArray(%%elements, cultureStr) @@>
                |> ctx.Replacer.ToRuntime)
            objectTy.AddMember ctor
        else
            for param in parameters do
                let ctor = ProvidedConstructor([param], InvokeCode = fun (Singleton arg) -> 
                    let arg = Expr.Coerce(arg, typeof<obj>)
                    ctx.Replacer.ToRuntime <@@ JsonRuntime.CreateValue((%%arg:obj), cultureStr) @@>)
                objectTy.AddMember ctor

            let defaultCtor = ProvidedConstructor([], InvokeCode = fun _ -> ctx.Replacer.ToRuntime <@@ JsonRuntime.CreateValue(null :> obj, cultureStr) @@>)
            objectTy.AddMember defaultCtor

    objectTy

  /// Recursively walks over inferred type information and 
  /// generates types for read-only access to the document
  and generateJsonType ctx canPassAllConversionCallingTypes optionalityHandledByParent nameOverride inferedType =

    let inferedType = 
      match inferedType with
      | InferedType.Collection types ->
          types 
          |> Map.remove InferedTypeTag.Null 
          |> InferedType.Collection 
      | x -> x

    match inferedType with

    | InferedType.Primitive(inferedType, unit, optional) ->

        let typ, conv, conversionCallingType = 
            PrimitiveInferedProperty.Create("", inferedType, optional, unit)
            |> convertJsonValue ctx.Replacer "" ctx.CultureStr canPassAllConversionCallingTypes

        { ConvertedType = typ
          Converter = Some (ctx.Replacer.ToDesignTime >> conv)
          ConversionCallingType = conversionCallingType }

    | InferedType.Top 
    | InferedType.Null -> 

        // Return the underlying JsonDocument without change
        { ConvertedType = ctx.IJsonDocumentType
          Converter = None
          ConversionCallingType = JsonDocument }

    | InferedType.Collection (SingletonMap(_, (_, typ)))
    | InferedType.Collection (EmptyMap InferedType.Top typ) -> 

        let elementResult = generateJsonType ctx (*canPassAllConversionCallingTypes*)false (*optionalityHandledByParent*)false nameOverride typ

        let conv = fun (jDoc:Expr) -> 
          ctx.JsonRuntimeType?ConvertArray (elementResult.ConvertedTypeErased ctx) (ctx.Replacer.ToRuntime jDoc, elementResult.ConverterFunc ctx)
        
        { ConvertedType = elementResult.ConvertedType.MakeArrayType()
          Converter = Some conv
          ConversionCallingType = JsonDocument }

    | InferedType.Record(name, props, optional) -> getOrCreateType ctx inferedType <| fun () ->
        
        if optional && not optionalityHandledByParent then
          failwith "generateJsonType: optionality not handled for %A" inferedType

        let name = 
            if String.IsNullOrEmpty nameOverride
            then match name with Some name -> name | _ -> "Record"
            else nameOverride
            |> ctx.UniqueNiceName

        // Generate new type for the record
        let objectTy = ProvidedTypeDefinition(name, Some(ctx.IJsonDocumentType), HideObjectMethods = true)
        ctx.TypeProviderType.AddMember(objectTy)

        // to nameclash property names
        let makeUnique = NameUtils.uniqueGenerator NameUtils.nicePascalName
        makeUnique "JsonValue" |> ignore

        // Add all record fields as properties
        let members = 
            [for prop in props ->
  
              let propResult = generateJsonType ctx (*canPassAllConversionCallingTypes*)true (*optionalityHandledByParent*)true "" prop.Type
              let propName = prop.Name
              let optionalityHandledByProperty = propResult.ConversionCallingType <> JsonDocument

              let getter = fun (Singleton jDoc) -> 

                if optionalityHandledByProperty then 

                  let jDoc = ctx.Replacer.ToDesignTime jDoc
                  propResult.GetConverter ctx <|
                    if propResult.ConversionCallingType = JsonValueOptionAndPath then
                      <@@ JsonRuntime.TryGetPropertyUnpackedWithPath(%%jDoc, propName) @@>
                    else
                      <@@ JsonRuntime.TryGetPropertyUnpacked(%%jDoc, propName) @@>
          
                elif prop.Type.IsOptional then
              
                  match propResult.Converter with
                  | Some _ ->
                      //TODO: not covered in tests
                      ctx.JsonRuntimeType?ConvertOptionalProperty (propResult.ConvertedTypeErased ctx) (jDoc, propName, propResult.ConverterFunc ctx) :> Expr

                  | None ->
                      let jDoc = ctx.Replacer.ToDesignTime jDoc
                      ctx.Replacer.ToRuntime <@@ JsonRuntime.TryGetPropertyPacked(%%jDoc, propName) @@>
          
                else

                  let jDoc = ctx.Replacer.ToDesignTime jDoc
                  propResult.GetConverter ctx <|
                    match prop.Type with
                    | InferedType.Collection _ 
                    | InferedType.Heterogeneous _ 
                    | InferedType.Top 
                    | InferedType.Null -> <@@ JsonRuntime.GetPropertyPackedOrNull(%%jDoc, propName) @@>
                    | _ -> <@@ JsonRuntime.GetPropertyPacked(%%jDoc, propName) @@>

              let convertedType = 
                if prop.Type.IsOptional && not optionalityHandledByProperty 
                then ctx.MakeOptionType propResult.ConvertedType
                else propResult.ConvertedType

              let name = makeUnique prop.Name
              prop.Name,
              ProvidedProperty(name, convertedType, GetterCode = getter),
              ProvidedParameter(NameUtils.niceCamelName name, replaceJDocWithJValue ctx convertedType) ]

        let names, properties, parameters = List.unzip3 members
        objectTy.AddMembers properties

<<<<<<< HEAD
        if ctx.GenerateConstructors then

            let ctor = ProvidedConstructor(parameters, InvokeCode = fun args -> 
                let properties = 
                    Expr.NewArray(typeof<string * obj>, 
                                  args 
                                  |> List.mapi (fun i a -> Expr.NewTuple [ Expr.Value names.[i]
                                                                           Expr.Coerce(a, typeof<obj>) ]))
                let cultureStr = ctx.CultureStr
                <@@ JsonRuntime.CreateRecord(%%properties, cultureStr) @@>
                |> ctx.Replacer.ToRuntime)

            objectTy.AddMember ctor
=======
        let ctor = ProvidedConstructor(parameters, InvokeCode = fun args -> 
            let properties = 
                Expr.NewArray(typeof<string * obj>, 
                              args 
                              |> List.mapi (fun i a -> Expr.NewTuple [ Expr.Value names.[i]
                                                                       Expr.Coerce(a, typeof<obj>) ]))
            let cultureStr = ctx.CultureStr
            <@@ JsonRuntime.CreateRecord(%%properties, cultureStr) @@>
            |> ctx.Replacer.ToRuntime)

        objectTy.AddMember ctor
        objectTy.AddMember <| 
            ProvidedConstructor(
                [ProvidedParameter("jsonValue",ctx.JsonValueType)], 
                InvokeCode = fun (Singleton arg) -> 
                    let arg = ctx.Replacer.ToDesignTime arg
                    <@@ JsonRuntime.CreateFromJsonValue(%%arg:JsonValue) @@> |> ctx.Replacer.ToRuntime)
>>>>>>> 8d5cdf3e

        objectTy

    | InferedType.Collection types -> getOrCreateType ctx inferedType <| fun () ->

        // Generate a choice type that calls either `GetArrayChildrenByTypeTag`
        // or `GetArrayChildByTypeTag`, depending on the multiplicity of the item
        generateMultipleChoiceType ctx types (*forCollection*)true nameOverride (fun multiplicity result tagCode ->
          match multiplicity with
          | InferedMultiplicity.Single -> fun (Singleton jDoc) -> 
              // Generate method that calls `GetArrayChildByTypeTag`
              let jDoc = ctx.Replacer.ToDesignTime jDoc
              let cultureStr = ctx.CultureStr
              result.GetConverter ctx <@@ JsonRuntime.GetArrayChildByTypeTag(%%jDoc, cultureStr, tagCode) @@>
          
          | InferedMultiplicity.Multiple -> fun (Singleton jDoc) -> 
              // Generate method that calls `GetArrayChildrenByTypeTag` 
              // (unlike the previous easy case, this needs to call conversion function
              // from the runtime similarly to options and arrays)
              let cultureStr = ctx.CultureStr
              ctx.JsonRuntimeType?GetArrayChildrenByTypeTag (result.ConvertedTypeErased ctx) (jDoc, cultureStr, tagCode, result.ConverterFunc ctx)
          
          | InferedMultiplicity.OptionalSingle -> fun (Singleton jDoc) -> 
              // Similar to the previous case, but call `TryGetArrayChildByTypeTag`
              let cultureStr = ctx.CultureStr
              ctx.JsonRuntimeType?TryGetArrayChildByTypeTag (result.ConvertedTypeErased ctx) (jDoc, cultureStr, tagCode, result.ConverterFunc ctx))

    | InferedType.Heterogeneous types -> getOrCreateType ctx inferedType <| fun () ->

        // Generate a choice type that always calls `TryGetValueByTypeTag`
        let types = types |> Map.map (fun _ v -> InferedMultiplicity.OptionalSingle, v)
        generateMultipleChoiceType ctx types (*forCollection*)false nameOverride (fun multiplicity result tagCode -> fun (Singleton jDoc) -> 
          assert (multiplicity = InferedMultiplicity.OptionalSingle)
          let cultureStr = ctx.CultureStr
          ctx.JsonRuntimeType?TryGetValueByTypeTag (result.ConvertedTypeErased ctx) (jDoc, cultureStr, tagCode, result.ConverterFunc ctx))

    | InferedType.Json _ -> failwith "Json type not supported"<|MERGE_RESOLUTION|>--- conflicted
+++ resolved
@@ -343,39 +343,25 @@
         let names, properties, parameters = List.unzip3 members
         objectTy.AddMembers properties
 
-<<<<<<< HEAD
         if ctx.GenerateConstructors then
 
-            let ctor = ProvidedConstructor(parameters, InvokeCode = fun args -> 
-                let properties = 
-                    Expr.NewArray(typeof<string * obj>, 
-                                  args 
-                                  |> List.mapi (fun i a -> Expr.NewTuple [ Expr.Value names.[i]
-                                                                           Expr.Coerce(a, typeof<obj>) ]))
-                let cultureStr = ctx.CultureStr
-                <@@ JsonRuntime.CreateRecord(%%properties, cultureStr) @@>
-                |> ctx.Replacer.ToRuntime)
-
-            objectTy.AddMember ctor
-=======
-        let ctor = ProvidedConstructor(parameters, InvokeCode = fun args -> 
-            let properties = 
-                Expr.NewArray(typeof<string * obj>, 
-                              args 
-                              |> List.mapi (fun i a -> Expr.NewTuple [ Expr.Value names.[i]
-                                                                       Expr.Coerce(a, typeof<obj>) ]))
-            let cultureStr = ctx.CultureStr
-            <@@ JsonRuntime.CreateRecord(%%properties, cultureStr) @@>
-            |> ctx.Replacer.ToRuntime)
-
-        objectTy.AddMember ctor
-        objectTy.AddMember <| 
-            ProvidedConstructor(
-                [ProvidedParameter("jsonValue",ctx.JsonValueType)], 
-                InvokeCode = fun (Singleton arg) -> 
-                    let arg = ctx.Replacer.ToDesignTime arg
-                    <@@ JsonRuntime.CreateFromJsonValue(%%arg:JsonValue) @@> |> ctx.Replacer.ToRuntime)
->>>>>>> 8d5cdf3e
+            objectTy.AddMember <| 
+                ProvidedConstructor(parameters, InvokeCode = fun args -> 
+                    let properties = 
+                        Expr.NewArray(typeof<string * obj>, 
+                                      args 
+                                      |> List.mapi (fun i a -> Expr.NewTuple [ Expr.Value names.[i]
+                                                                               Expr.Coerce(a, typeof<obj>) ]))
+                    let cultureStr = ctx.CultureStr
+                    <@@ JsonRuntime.CreateRecord(%%properties, cultureStr) @@>
+                    |> ctx.Replacer.ToRuntime)
+
+            objectTy.AddMember <| 
+                    ProvidedConstructor(
+                        [ProvidedParameter("jsonValue", ctx.JsonValueType)], 
+                        InvokeCode = fun (Singleton arg) -> 
+                            let arg = ctx.Replacer.ToDesignTime arg
+                            <@@ JsonRuntime.CreateFromJsonValue(%%arg:JsonValue) @@> |> ctx.Replacer.ToRuntime)
 
         objectTy
 
