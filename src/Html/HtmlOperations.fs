--- conflicted
+++ resolved
@@ -7,7 +7,6 @@
 open System.Xml
 open FSharp.Data
 
-<<<<<<< HEAD
 type HtmlAttribute with
     
     member x.As<'a>(parseF : string -> 'a)= 
@@ -55,88 +54,6 @@
         match x.TryGetAttribute(name) with
         | Some(v) -> v.TryAs(defaultValue, parseF)
         | None -> defaultValue
-=======
-let name (x:HtmlElement) =
-    match x with
-    | HtmlElement(name, _, _) -> name.ToLowerInvariant()
-    | HtmlScript(_) -> "script"
-    | _ -> String.Empty
-
-let tryGetAttribute (name : string) (x : HtmlElement) =
-    match x with
-    | HtmlElement(_,attr,_) -> attr |> List.tryFind (fun a -> a.Name.Equals(name, StringComparison.OrdinalIgnoreCase))
-    | _ -> None
-
-let children (x:HtmlElement) =
-    match x with
-    | HtmlElement(_, _, children) -> children
-    | _ -> []
-
-let hasAttribute name (value:string) (x:HtmlElement) =
-    tryGetAttribute name x
-    |> function 
-        | Some(attr) ->  attr.Value.ToLowerInvariant() = (value.ToLowerInvariant())
-        | None -> false 
-
-let getElementsNamed (names:seq<string>) (e:HtmlElement) =
-    let nameSet = Set.ofSeq (names |> Seq.map (fun n -> n.ToLowerInvariant()))
-    let rec named' (e:HtmlElement) = 
-        [
-                if nameSet.Contains(name e)
-                then yield e   
-                else 
-                for child in (children e) do
-                    yield! named' child     
-        ]
-    named' e
-
-let hasChild (names:seq<string>) (e:HtmlElement) =
-    let nameSet = Set.ofSeq (names |> Seq.map (fun n -> n.ToLowerInvariant()))
-    (children e) |> List.exists (name >> nameSet.Contains)
-    
-let rec getValue = function
-    | HtmlElement(_,_, content) ->
-        String.Join(" ", seq { for e in content do
-                                    match e with
-                                    | HtmlText text -> yield text
-                                    | elem -> yield getValue elem })
-    | HtmlText text -> text
-    | HtmlScript _ | HtmlComment _ | HtmlStyle _ -> String.Empty
-
-let tryGetBody (HtmlDocument(_, es)) = 
-    es
-    |> List.tryPick (fun e ->
-        match getElementsNamed ["body"] e with
-        | [] -> None
-        | h::_ -> Some(h)
-    )
-            
-
-let write (writer:TextWriter) (element:HtmlElement) =
-    let createXmlWriter(baseWriter:TextWriter) =
-        let s = new System.Xml.XmlWriterSettings(Indent = false,
-                                                    OmitXmlDeclaration = true, 
-                                                    ConformanceLevel = System.Xml.ConformanceLevel.Auto)
-        XmlWriter.Create(baseWriter, s)
-        
-    let rec writeElement (writer:XmlWriter) = function
-        | HtmlText(c) -> writer.WriteValue(c)
-        | HtmlComment(c) -> writer.WriteComment(c)
-        | HtmlScript(c) -> writer.WriteCData(c)
-        | HtmlStyle(c) -> writer.WriteCData(c)
-        | HtmlElement(name, attrs, elems) ->
-            writer.WriteStartElement(name)
-            for attr in attrs do
-                match attr with
-                | HtmlAttribute(key,value) -> 
-                    if String.IsNullOrEmpty(value)
-                    then writer.WriteStartAttribute(key); writer.WriteEndAttribute()
-                    else writer.WriteAttributeString(key, value)
-            for elem in elems do 
-                writeElement writer elem
-
-            writer.WriteEndElement()
->>>>>>> 4b6d2e5d
     
     member x.Attribute name = 
         match x.TryGetAttribute name with
@@ -172,9 +89,9 @@
                 | HtmlElement(_,_, content) ->
                     String.Join(" ", seq { for e in content do
                                                 match e with
-                                                | HtmlText(text) -> yield text.Trim()
+                                                | HtmlText(text) -> yield text
                                                 | elem -> yield innerText' elem })
-                | HtmlText(text) | HtmlCharRef(text) -> text.Trim()
+                | HtmlText(text) | HtmlCharRef(text) -> text
                 | HtmlScript _ | HtmlComment _ | HtmlStyle _ -> String.Empty
             innerText' x
 
