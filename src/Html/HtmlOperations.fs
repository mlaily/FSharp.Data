--- conflicted
+++ resolved
@@ -285,51 +285,12 @@
             | HtmlElement(name, _, content) when name <> "style" && name <> "script" ->
                 String.Join(" ", seq { for e in content do
                                             match e with
-<<<<<<< HEAD
-                                            | HtmlText(_,text) -> yield text
-                                            | HtmlComment(_,_) -> yield String.Empty
-                                            | HtmlElement(_,"br", _, _) -> yield Environment.NewLine
-=======
                                             | HtmlText(text) -> yield text
                                             | HtmlComment(_) -> yield String.Empty
->>>>>>> 0eea6300
                                             | elem -> yield innerText' elem })
             | HtmlText(text) -> text
             | _ -> String.Empty
-<<<<<<< HEAD
-        innerText' x
-    
-    /// <summary>
-    /// Returns the siblings of the current node, not including the given node
-    /// </summary>
-    /// <param name="x">The given node</param>
-    let siblings x =
-        match parent x with
-        | Some(p) -> elements ((<>) x) p
-        | None -> []
-
-
-    /// <summary>
-    /// Trys to find a node that statifies the given function by walking backwards up the
-    /// tree 
-    /// </summary>
-    /// <param name="f">The predicate to statisfy</param>
-    /// <param name="x">The given HTML node</param>
-    let rec tryFindPrevious f (x:HtmlNode) = 
-        match parent x with
-        | Some(p) ->
-            let nearest = 
-                descendants true (fun _ -> true) p 
-                |> Seq.takeWhile ((<>) x) 
-                |> Seq.filter f
-                |> Seq.toList |> List.rev
-            match nearest with
-            | [] -> tryFindPrevious f p
-            | h :: _ -> Some h 
-        | None -> None
-=======
         innerText' x    
->>>>>>> 0eea6300
 
 [<AutoOpen>]
 module HtmlNodeExtensions =
