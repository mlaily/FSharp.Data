--- conflicted
+++ resolved
@@ -25,8 +25,7 @@
 
   // note on the regex we have /Date()/ and not \/Date()\/ because the \/ escaping 
   // is already taken care of before AsDateTime is called
-<<<<<<< HEAD
-  let msDateRegex = lazy Regex(@"^/Date\((-?\d+)([-+]\d+)?\)/$", regexOptions)
+  let msDateRegex = lazy Regex(@"^/Date\((-?\d+)(?:[-+]\d+)?\)/$", RegexOptions.Compiled)
 
   let dateTimeStyles = DateTimeStyles.AllowWhiteSpaces ||| DateTimeStyles.RoundtripKind
 
@@ -34,9 +33,6 @@
     match DateTime.TryParse(text, cultureInfo, dateTimeStyles) with
     | true, d -> d |> Some
     | false, _ -> None
-=======
-  let msDateRegex = lazy Regex(@"^/Date\((-?\d+)(?:[-+]\d+)?\)/$", RegexOptions.Compiled)
->>>>>>> c93cd829
 
 // --------------------------------------------------------------------------------------
 
