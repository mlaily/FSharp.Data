﻿/// Implements caching using in-memory and local file system 
module FSharp.Data.Runtime.Caching

open System
open System.Collections.Concurrent
open System.Diagnostics
open System.IO
open System.Security.Cryptography
open System.Text

/// Represents a cache (various implementations are available)
type ICache<'T> = 
  abstract TryRetrieve : string -> 'T option
  abstract Set : string * 'T -> unit

/// Creates a fake cache
let createNonCachingCache() = 
  { new ICache<'T> with
      member __.Set(_, _) = ()
      member __.TryRetrieve(_) = None }

<<<<<<< HEAD
#if FX_NO_CONCURRENT

open System.Collections.Generic

/// Creates a cache that uses in-memory collection
let createInMemoryCache (expiration:TimeSpan) = 
  let dict = new Dictionary<_, _>()
  { new ICache<_> with
      member __.Set(key, value) = 
        lock dict <| fun () -> dict.[key] <- (value, DateTime.UtcNow)
        async { do! Async.Sleep (expiration.Milliseconds) 
                if dict <> null then 
                    lock dict <| fun () -> dict.Remove(key) |> ignore } |> Async.Start 
      member __.TryRetrieve(key) =
        lock dict <| fun () ->
          match dict.TryGetValue(key) with
          | true, (value, timestamp) when DateTime.UtcNow - timestamp < expiration -> Some value
          | _ -> None }

#else

open System.Collections.Concurrent

=======
>>>>>>> fef07d05
/// Creates a cache that uses in-memory collection
let createInMemoryCache (expiration:TimeSpan) = 
  let dict = new ConcurrentDictionary<_, _>()
  { new ICache<_> with
      member __.Set(key, value) = 
        dict.[key] <- (value, DateTime.UtcNow)
        async { do! Async.Sleep (expiration.Milliseconds) 
                if dict <> null then 
                    dict.TryRemove(key) |> ignore } |> Async.Start 
      member __.TryRetrieve(key) =
        match dict.TryGetValue(key) with
        | true, (value, timestamp) when DateTime.UtcNow - timestamp < expiration -> Some value
        | _ -> None }


/// Get hash code of a string - used to determine cache file
let private hashString (plainText:string) = 
  let plainTextBytes = Encoding.UTF8.GetBytes(plainText)
  let hash = new SHA1Managed()
  let hashBytes = hash.ComputeHash(plainTextBytes)        
  let s = Convert.ToBase64String(hashBytes)
  s.Replace("ab","abab").Replace("\\","ab")

/// Creates a cache that stores data in a local file system
let createInternetFileCache prefix expiration =

  // %UserProfile%\AppData\Local\Microsoft\Windows\INetCache
  let cacheFolder =
    if Environment.OSVersion.Platform = PlatformID.Unix
    then Environment.GetFolderPath(Environment.SpecialFolder.UserProfile) + "/.cache/fsharp-data"
    else Environment.GetFolderPath(Environment.SpecialFolder.InternetCache)

  let downloadCache = Path.Combine(cacheFolder, prefix)

  // Get file name for a given string (using hash)
  let cacheFile key = 
    let sha1 = hashString key 
    let encoded = Uri.EscapeDataString sha1
    Path.Combine(downloadCache, encoded + ".txt")

  // A simple check for now. This is to guard against a corrupted cache file.
  let isWellFormedResult result = not (String.IsNullOrEmpty result)

  try
    // Try to create directory, if it does not exist
    if not (Directory.Exists downloadCache) then
      Directory.CreateDirectory downloadCache |> ignore

    let cache = 
      { new ICache<string> with 
          member x.TryRetrieve(key) = 
            let cacheFile = cacheFile key
            try
              if File.Exists cacheFile && File.GetLastWriteTimeUtc cacheFile - DateTime.UtcNow < expiration then
                let result = File.ReadAllText cacheFile
                if isWellFormedResult result
                then Some result
                else None
              else None
            with e -> 
              Debug.WriteLine("Caching: Failed to read file {0} with an exception: {1}", cacheFile, e.Message)
              None
                
          member x.Set(key,value) = 
            let cacheFile = cacheFile key
            try File.WriteAllText(cacheFile,value)
            with e ->
              Debug.WriteLine("Caching: Failed to write file {0} with an exception: {1}", cacheFile, e.Message) }
    
    // Ensure that we can access the file system by writing sample thing to a cache
    cache.Set("$$$test$$$", "empty")
    if cache.TryRetrieve("$$$test$$$") <> Some "empty" then 
        createInMemoryCache expiration, null
    else 
        cache, downloadCache 
  with e -> 
    Debug.WriteLine("Caching: Fall back to memory cache, because of an exception: {0}", e.Message)
    createInMemoryCache expiration, null<|MERGE_RESOLUTION|>--- conflicted
+++ resolved
@@ -19,32 +19,7 @@
       member __.Set(_, _) = ()
       member __.TryRetrieve(_) = None }
 
-<<<<<<< HEAD
-#if FX_NO_CONCURRENT
 
-open System.Collections.Generic
-
-/// Creates a cache that uses in-memory collection
-let createInMemoryCache (expiration:TimeSpan) = 
-  let dict = new Dictionary<_, _>()
-  { new ICache<_> with
-      member __.Set(key, value) = 
-        lock dict <| fun () -> dict.[key] <- (value, DateTime.UtcNow)
-        async { do! Async.Sleep (expiration.Milliseconds) 
-                if dict <> null then 
-                    lock dict <| fun () -> dict.Remove(key) |> ignore } |> Async.Start 
-      member __.TryRetrieve(key) =
-        lock dict <| fun () ->
-          match dict.TryGetValue(key) with
-          | true, (value, timestamp) when DateTime.UtcNow - timestamp < expiration -> Some value
-          | _ -> None }
-
-#else
-
-open System.Collections.Concurrent
-
-=======
->>>>>>> fef07d05
 /// Creates a cache that uses in-memory collection
 let createInMemoryCache (expiration:TimeSpan) = 
   let dict = new ConcurrentDictionary<_, _>()
