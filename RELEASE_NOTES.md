<<<<<<< HEAD
#### 3.3.5 - Unreleased
* Move `cssSelect` to `HtmlNode`.

#### 3.3.4 - January 7 2020
* Rebuild using "Release" target
=======
#### 4.0.0 - March 2 2021

* FSharp.Data is now .NET Standard 2.0 only

Several other fixes:

* Fix [CssSelect fails when there is no html tag](https://github.com/fsprojects/FSharp.Data/pull/1290)
* [Expose InnerResponse, Http properties](https://github.com/fsprojects/FSharp.Data/pull/1291)
* [Add DateTimeOffset for Csv Schema Inference](https://github.com/fsprojects/FSharp.Data/pull/1304)
* [Modified escaping of query string parameters](https://github.com/fsprojects/FSharp.Data/pull/1316)
* [Build fix: Remove dependency on http://europa.eu/rapid/conf/RSS20.xsd and update WorldBank to API to V2](https://github.com/fsprojects/FSharp.Data/pull/1320)
* [Remove dead links to tryfsharp.org](https://github.com/fsprojects/FSharp.Data/pull/1328)
* [HTML parsing for attributes not separated by a space](https://github.com/fsprojects/FSharp.Data/pull/1327)
* [Update JsonProvider.fsx](https://github.com/fsprojects/FSharp.Data/pull/1334)
* [Pluralizer - Add "slices" to special cases](https://github.com/fsprojects/FSharp.Data/pull/1335)
* [add ResolutionFolder=__SOURCE_DIRECTORY__ to docs](https://github.com/fsprojects/FSharp.Data/pull/1344)
* [fix links in docs/tools/generate.fsx](https://github.com/fsprojects/FSharp.Data/pull/1348)
* [Revamp docs generation and move to .NET Standard 2.0 only](https://github.com/fsprojects/FSharp.Data/pull/1350)
>>>>>>> 097ac7f2

#### 3.3.3 - January 7 2020
* Fix nuget package

#### 3.3.2 - September 24 2019
* [Fix StackOverflow exception caused by many ampersand and semicolons](https://github.com/fsharp/FSharp.Data/pull/1281) 

#### 3.3.1 - September 24 2019
* Update latest TPSDK, fixing [Build with embedded resource broke](https://github.com/fsharp/FSharp.Data/issues/1255)

#### 3.2.4 - September 16 2019
* Make appevyor build nuget package (though we still releas via '.\build Release')

#### 3.2.1 - September 10 2019
* Fix for using on F# Interactive on .NET Core
* [Add ParseList on JsonProvider](https://github.com/fsharp/FSharp.Data/pull/1272)
* [Handle serialization of odd float values](https://github.com/fsharp/FSharp.Data/pull/1275)
* [Adding HTML active patterns to expose internals of HtmlNode](https://github.com/fsharp/FSharp.Data/pull/1227)

#### 3.1.1 - April 15 2019
* [Further fix for excessive memory usage (hold TP instances weakly in file watcher callbacks)](https://github.com/fsharp/FSharp.Data/pull/1252)
* Require VS2017 or above [(due to TPSDK fix)](https://github.com/fsprojects/FSharp.TypeProviders.SDK/pull/305)

#### 3.0.3 - March 28 2019
* [Fix for excessive memory usage (hold TP instances weakly in file watcher callbacks)](https://github.com/fsharp/FSharp.Data/pull/1252)
* [NameUtils/Pluralizer: Fix unusual singularizations for some common words (choices; releases)](https://github.com/fsharp/FSharp.Data/pull/1226) 
* [Reduced cache time to partially address possible excess memory usage](https://github.com/fsharp/FSharp.Data/pull/1254)  
* [Update TPSDK and paket](https://github.com/fsharp/FSharp.Data/pull/1250)
* [Fixed undisposed writers in CSV saving](https://github.com/fsharp/FSharp.Data/pull/1248)

#### 3.0.1 - March 21 2019
* Fix for excessive memory usage (incorprating latest TPSDK)

#### 3.0.0 - October 14 2018
* Add GetSchema method in XML type provider.

#### 3.0.0-rc - October 7 2018
* (Breaking Change) Added support for DateTimeOffset to JSON, XML, CSV, and HTML providers.
* (Breaking Change) Added support for TimeSpan to JSON, XML, CSV, and HTML providers.
* Map XSD date to System.DateTime and XSD dateTime to System.DateTimeOffset.
* Fixed large float values being silently converted to int.MinValue when parsing JSON.
* Improved handling of invalid cookies.
* Fixes for #1091 - tidying up regex handling in script tags.

#### 3.0.0-beta4 - July 8 2018
* (Breaking Change) Ignore culture when parsing JSON to better match the JSON spec.
* Fixed handling of empty cookie headers.
* (Breaking Change) Don't silently convert decimals and floats to integers in JsonProvider.
* Improved the performance of the type provider design time components.
* Preserve white-space when parsing XML.
* Recognise media type application/json-rpc as text.
* Fix parsing of escaped charaters in string literals within HTML script tags.
* Added constants for HTTP status codes.
* Added support for schemas (XSD) in the XmlProvider.

#### 3.0.0-beta3 - April 9 2018
* Increased type caches TTL from 10 seconds to 5 minutes.

#### 3.0.0-beta2 - April 09 2018
* Fixed memory leaks inside the the type provider design time components.
* Improved the performance of the type provider design time components.

#### 3.0.0-beta - April 04 2018
* Drop PCL Profile 259, 7, 78 support in favour of netstandard2.0.
* Support [F# RFC FST-1003 loading into .NET Core-based F# tooling](https://github.com/fsharp/fslang-design/blob/master/tooling/FST-1003-loading-type-provider-design-time-components.md).
* Integer values for optional parameter for the `System.Text.Encoding` are only supported when the F# compiler
  is run using .NET Framework. By default, new-style .NET SDK project files run the F# compiler with .NET Core.
  To force the use of an F# compiler running with .NET Framework see [this guide](https://github.com/Microsoft/visualfsharp/issues/3303).

#### 2.4.6 - March 25 2018
* Added `ContentTypeWithEncoding` helper to `HttpRequestHeaders`.
* `JsonValue` will explicitly set content type charset to UTF-8 when making requests.
* Prevent superfluous encoding of URL parameters.

#### 2.4.5 - February 19 2018
* Add an optional parameter for the `System.Text.Encoding` to use when reading data to the CSV, HTML, and Json providers. This parameter is called `encoding` and should be present on all Load and AsyncLoad methods.
* Fix handling of multipart form data payloads whose size exceeded ~80k bytes.

#### 2.4.4 - January 20 2018
* Fix parsing of unquoted HTML attributes containing URLs.
* Fixed HTTP form body url encoding.

#### 2.4.3 - December 03 2017
* Added GetColumnIndex and TryGetColumnIndex to CsvFile.
* Fixed outdated examples in the documentation that no longer worked.
* Fixed parsing of script elements with JavaScript string literals, regular expression literals, or comments, that looked like HTML tags.
* Fixed parsing of cookie values containing the '=' character.

#### 2.4.2 - October 09 2017
* Prioritize dates over decimals in type inference.

#### 2.4.1 - September 30 2017
* Fix regression introduced in 2.4.0 in HTTP stream reading.

#### 2.4.0 - September 24 2017
* Fix css selectors not working outside the body element.
* Add support for Multipart Form Data content in the HTTP implementation.
* Added TryParse to JsonValue.
* Fix parsing of self closing HTML tags.
* FSharp.Core 4.3.0.0 (F# 3.0), .NET 4.0, and PCL profile 47 are no longer supported.

#### 2.3.3 - April 10 2017
* Specify kind on Date header to UTC.
* Support for escaped special characters in CSS selectors.
* Fix crash when saving CSV files with nulls.
* Fix leakage of connections when HTTP requests time out.
* Fixed numbers not being preserved correctly when generating names.
* Fixed DOCTYPE being dropped when saving HTML documents.
* Added omission on the API that prevented creating HTML CDATA elements.
* Improved performance when parsing CDATA in HTML documents.
* Improve performance of number and DateTime parsing.

#### 2.3.2 - July 24 2016
* Add support for HTML entities with Unicode characters above 65535.
* Improve resilience when parsing invalid Set-Cookie headers.

#### 2.3.1 - June 19 2016
* Add support for specifying timeouts when doing HTTP request.

#### 2.3.1-beta2 - May 21 2016
* Preserve response stream in case of HTTP failures.
* Handle cookies with commas in their value correctly.

#### 2.3.1-beta1 - May 2 2016
* Fix runtime parsing of optional records with empty strings in JsonProvider.
* Added HTML CSS selectors to browse the DOM of parsed HTML files using the jQuery selectors syntax.
* Fix round tripping of XmlProvider generated types.

#### 2.3.0 - May 1 2016
* Handle cookies with "http://"-prefixed domain value correctly.
* Fixed Pre and Code HTML tags loosing the formating.
* Added LINQPad samples.
* Fixed quotes not being escaped when saving CSV files.
* Fixed crash on systems where WebRequest.DefaultWebProxy is null.

#### 2.3.0-beta2 - December 21 2015
* Improved JSON parsing performance by 20%.
* Fixed dependencies of NuGet package for PCL profiles 7 and 259.

#### 2.3.0-beta1 - October 11 2015
* Support for PCL profile 7 and PCL profile 259.
* Added support for single column CSV files in CsvProvider.
* Fix saving of CSV files with cells spanning multiple lines.
* Fixed parsing of HTML tables with headers spanning multiple rows.
* Fixed parsing of HTML definition lists without description elements.

#### 2.2.5 - July 12 2015
* Fix HtmlNode.hasClass to work on multi class elements.

#### 2.2.4 - July 11 2015
* Relax the parsing of the charset field in HTTP response headers to accommodate servers not 100% compliant with RFC2616.
* Fix parsing of HTML lists with links.
* Fix parsing of HTML pages with tables and lists with the same name.
* Fix parsing of HTML documents with missing closing tags.

#### 2.2.3 - June 13 2015
* Fixed compatibility with Mono 4.0.
* Support for trailing empty columns in CsvProvider.
* Fix datetime convertion when epoch date contains positive in timezone part.

#### 2.2.2 - May 11 2015
* Allow arrays in addition to objects when detecting Json values inside Xml documents.
* Simplify generated API for collections in XmlProvider in more cases.

#### 2.2.1 - May 4 2015
* Improved performance of JsonValue.Parse().
* Fixed crash processing HTTP responses without content type.
* Fixed encoding from content type not being used on the POST requests.
* Improved compatibility with different versions of FSharp.Core.
* Added BasicAuth helper to HttpRequestHeaders.

#### 2.2.0 - March 22 2015
* Added constants for more HTTP methods.
* Added fix for `thead` element without nested `tr` element.
* Improved global inference in XmlProvider.
* Write API for CsvProvider.
* Remove Freebase provider.
* Improve support for loading big CSV files in CsvProvider.
* Fix possible stack overflow in HTML parser.
* Exclude elements with aria-hidden attribute when parsing tables in HtmlProvider.
* Use ISO-8601 format when outputing dates.
* Fix parsing of HTML closing tags with numbers.
* Fixed handling of URI's with fragment but no query.
* Fixed arrays created with XML provider having unneeded parent tags on some situations.
* Allow to parse rows in CsvProvider without having to create a CsvFile.

#### 2.1.1 - December 24 2014
* Add SkipRows parameter to CsvProvider.
* Improved parsing of numbers.
* Fixed XmlProvider so InferTypesFromValues=false works for elements in addition to attributes.
* Recognise media types application/*+json as text.
* Workarounded Mono bug causing HTTP POST requests to hang.

#### 2.1.0 - November 2 2014
* Fixed parsing of HTML attributes without value.
* Fixed parsing of non-breaking spaces in HTML.
* Fixed parsing of CDATA in HTML script elements.
* Support for more currency symbols and percent, per mil, and basic point symbols when parsing numbers.
* Promoted TextConversions to top level.

#### 2.1.0-beta2 - October 21 2014
* Improve generated table names in HtmlProvider.
* Added support for lists in addition to tables in HtmlProvider.
* Added TBA and TBD to list of default missing values.
* Make HTML parser API more C# friendly.
* Improve API of HTML operations.

#### 2.1.0-beta - October 12 2014
* New logo.
* Added HTML parser and HtmlProvider.
* Detect and ignore trailing empty header columns in CSV/TSV files. 
* Fixed strings with only whitespace being lost in JsonProvider.

#### 2.0.15 - September 23 2014
* Fixed crash when disposing CsvProvider instances.
* Add support for UTF-32 characters in JsonValue and JsonProvider.
* Simplify generated API for collections in XmlProvider.

#### 2.0.14 - August 30 2014
* Fixed handling of HTTP response cookies on some corner cases that .NET doesn't natively support.

#### 2.0.13 - August 29 2014
* Fixed handling of HTTP response cookies on some corner cases that .NET doesn't natively support.

#### 2.0.12 - August 28 2014
* Fixed crash on HTTP requests that return 0 bytes.

#### 2.0.11 - August 27 2014
* Fixed HTTP decompression throwing AccessViolationException's on Windows Phone.

#### 2.0.10 - August 21 2014
* Improved performance of JsonValue.ToString().
* Allow to serialize a JsonValue to a TextWriter.
* Fixed possible memory leak.
* Accept any MIME type in HTTP requests made by CsvProvider, JsonProvider, and XmlProvider (but still issue a preference).
* Fix usage of customizeHttpRequest on POST requests.
* Fixed problem on url creation when ampersands are used in query parameter values.
* Added InferTypesFromValues parameter to XmlProvider and JsonProvider to allow disabling infering booleans and numbers from strings.

#### 2.0.9 - June 15 2014
* Support for non-UTF8 encodings in sample files for CsvProvider, JsonProvider, and XmlProvider.
* Fixed unnecessary character escaping in JsonValue.
* Be more relaxed about mixing different versions on FSharp.Data.

#### 2.0.8 - May 10 2014
* Prevent locking of dll's when reading samples from embedded resources.
* Fixed wrong default encoding being used for HTTP requests and responses.
* Fixed parsing of some unicode characters in JsonValue and JsonProvider.
* Auto-detect files with tab separators in CsvProvider.

#### 2.0.7 - April 28 2014
* Support for reading sample CSV, JSON, and XML from an embedded resource.
* Fix wrong error messages being returned when sample files are not found.

#### 2.0.6 - April 28 2014
* Performance improvements.
* Support reuse by other type providers projects like ApiaryProvider.
* Fixed problems with HTTP requests not downloading fully.
* Added support for creating typed XML objects in XmlProvider.
* Added support for creating typed JSON and XML objects from untyped JsonValue and XElement objects.
* Fixed crash when data files used in a type provider used on a fsx file changed.
* Fixed problem parsing JSON values with keys with the double quote character.

#### 2.0.5 - March 29 2014
* Added - to the list of default missing values.
* Re-added support for specifying known HTTP headers in the wrong casing.
* Fixed sending of HTTP requests when using a portable class library version of FSharp.Data in the full .NET version.

#### 2.0.4 - March 20 2014
* Helpers for sending HTTP requests with JSON and XML content.
* Removed built-in HTTP certificates support, and moved it to a sample in the documentation.

#### 2.0.3 - March 17 2014
* Respect the order of the attributes present in the JSON in JsonProvider.

#### 2.0.2 - March 16 2014
* Always send User-Agent and Accept headers when making requests in the type providers.
* Added support for creating typed JSON objects in JsonProvider.

#### 2.0.1 - March 14 2014
* Fixed Freebase provider throwing exceptions in the absense of network connectivity even when not used.

#### 2.0.0 - March 10 2014
* Detect Json values inside Xml documents, and generate appropriate types, instead of considering a raw string.
* Performance improvements.
* Fixed bugs in naming algorithm.
* Improved documentation.

#### 2.0.0-beta3 - March 4 2014
* Remove ApiaryProvider.
* Improve error reporting in the Freebase provider.
* Add stronger typing to Http.Request parameters.
* Respect character set header in HTTP responses.
* Allow to don't throw on HTTP errors.
* Allow to customize the HTTP request by passing a function.
* Added RequestStream and AsyncRequestStream methods to Http to allow accessing the response stream directly.

#### 2.0.0-beta2 - February 27 2014
* Simplified API generated by XmlProvider.
* Fixed handling of optional elements in XmlProvider.

#### 2.0.0-beta - February 24 2014
* Mono fixes.
* Allow to set the freebase api key globally by using the environment variable FREEBASE_API_KEY
* Fixed handling of optional records in JsonProvider.
* Reduced the number of cases where heterogeneous types are used in JsonProvider.
* Fixed <type> option option being generated on some cases in JsonProvider.
* Treat "", null and missing values in the same way in JsonProvider.
* Fixed homogeneous arrays to have the same null skipping behaviour as heterogeneous arrays in JsonProvider.
* Fixed namespace declarations generating attributes in XmlProvider.
* Fixed CsvProvider generating column names with only a space.
* Return NaN for missing data in WorldBank indicators instead of throwing an exception.
* Don't throw exceptions in JsonValue.AsArray, JsonValue.Properties, and JsonValue.InnerText.

#### 2.0.0-alpha7 - February 20 2014
* Improved name generation algorithm to cope better with acronymns.
* Fixed wrong singularization of words ending with 'uses'.
* Fixed handling of repeated one letter names.
* Improve HTTP error messages.
* Support for more api patterns in ApiaryProvider.
* Tolerate invalid json and missing data in apiary specifications.
* Improved naming of generated types.
* Fixed 'SampleIsList' to work with xml and json spanning multiple lines.
* Fixed handling of nested arrays in JsonProvider.
* Fixed handling of optional arrays in JsonProvider.

#### 2.0.0-alpha6 - February 4 2014
* JsonValue.Post() allows to post the JSON to the specified uri using HTTP.

#### 2.0.0-alpha5 - February 3 2014
* Renamed the 'FSharp.Data.Json.Extensions' module to 'FSharp.Data.JsonExtensions'.
* Renamed the 'FSharp.Data.Csv.Extensions' module to 'FSharp.Data.CsvExtensions'.
* Moved the contents of the 'FSharp.Net', 'FSharp.Data.Csv', and 'FSharp.Data.Json' namespaces to the 'FSharp.Data' namespace.
* Reuse identical types in JsonProvider.
* Improve JsonProvider error messages to include full path of the json part that caused the problem.
* JsonValue.ToString() now formats (indents) the output by default (can be turned off by using SaveOptions.DisableFormatting).

#### 2.0.0-alpha4 - January 30 2014
* Adds specific types for Freebase individuals, so each individual X only has properties P where X.P actually returns interesting data. This makes Individuals much more useful for exploring sparse data, as you can "dot" through an individual and see exactly what properties actually have interesting data. The feature is on by default but can be turned off using UseRefinedTypes=false as a static parameter.
* Individuals10 and Individuals100 views of Freebase individuals, which increases the number of items in the table by 10x and 100x.
* IndividualsAZ view of Freebase individuals, which buckets the individuals by first character of name A-Z, with each bucket containing up to 10,000 individuals.
* Added SendingQuery event which triggers for overall Freebase MQL queries and can be run in the Freebase query editor, instead of for individual REST requests including cursor-advancing requests and documentation requests.
* Renamed CsvProvider and CsvFle 'Data' property to 'Rows'.
* Renamed CsvProvider static parameter 'SafeMode' to 'AssumeMissingValues'.
* Fixed parsing of values wrapped in quotes in arrays and heterogeneous types generated by JsonProvider.
* Added SourceLink support.

#### 2.0.0-alpha3 - December 30 2013
* Fixed the use of samples which also are valid filenames in CsvProvider.
* Allow to specify only the Schema without a Sample in CsvProvider.

#### 2.0.0-alpha2 - December 24 2013
* Support heterogeneous types at the top level in XmlProvider.
* Reference System.Xml.Linq in NuGet package.
* Filter out user domains in Freebase.
* Fix Zlib.Portable being referenced by Nuget on non PCL projects.

#### 2.0.0-alpha - December 15 2013
* Support for F# 3.1 and for new portable class library projects.
* Support for sending HTTP requests with a binary body.
* Support for HTTP compression in portable class library versions (adds dependency on Zlib.Portable).
* Fixed problem when using uri's with encoded slashes (%2F) in the sample parameter of CsvProvider, JsonProvider & XmlProvider.
* CsvProvider now has GetSample static method like the other providers in addition to the default constructor.
* Add AsyncLoad(string uri) and AsyncGetSample() to CsvProvider, JsonProvider and XmlProvider.
* Removed '.AsTuple' member from CsvProvider.
* Renamed 'SampleList' static property to 'SampleIsList'.
* Renamed 'Separator' static property to 'Separators'.
* When 'SampleIsList' is true, a 'GetSamples' method is generated.
* Fixed XmlProvider's SampleIsList not working correctly.
* Fix handling of optional elements in XmlProvider when using multiple samples.
* Fix XmlProvider handling of one letter XML tags.
* Fixed CsvProvider's SafeMode not working when there were more rows than the InferRows limit.
* Exceptions raised by CsvProvider and CsvFile were reporting the wrong line number when reading files with windows line endings.
* CsvInference is now part of the runtime so it can be reused by Deedle.
* Allow currency symbols on decimals.
* Fixed file change notification not invalidating type providers correctly.
* Fix generated code doing repeated work.
* Windows Phone 7 no longer supported.
* Added Japanese documentation.
* Prevent the NuGet package from adding a reference to FSharp.Data.DesignTime.
* Entity types generated by JsonProvider & XmlProvider are now directly below the type provider, instead of under a DomainTypes inner type.
* Source Code now builds under Mono.
* Expose optional parameters from CsvFile & Http methods as optional in C#.

#### 1.1.10 - September 12 2013
* Support for heterogeneous XML attributes.
* Make CsvFile re-entrant. 
* Support for compressed HTTP responses. 
* Fix JSON conversion of 0 and 1 to booleans.

#### 1.1.9 - July 21 2013
* Infer booleans for ints that only manifest 0 and 1.
* Support for partially overriding the Schema in CsvProvider.
* PreferOptionals and SafeMode parameters for CsvProvider.

#### 1.1.8 - July 01 2013
* Fixed problem with portable version of FSharp.Net.Http.

#### 1.1.7 - July 01 2013
* Fixed problem handling enumerates in FreebaseProvider.

#### 1.1.6 - June 30 2013
* Fixed runtime problem accessing optional properties with a JSON null.
* Support for client certificates in FSharp.Net.Http.
* Support for Windows Phone 7.

#### 1.1.5 - May 13 2013
* Performance improvements, support for big csv files, and support for Guid types.
* Save, Filter and Truncate operations for csv files.

#### 1.1.4 - April 13 2013
* Allow to skip rows that don't match the schema in CsvProvider.
* Support for dynamic lookup in CSV files.
* Improvements to FSharp.Net.Http to support cookies and binary files.

#### 1.1.3 - April 08 2013
* Improve Units of Measure support and allow to override the type inference in the CSV Provider.

#### 1.1.2 - March 30 2013
* Update NuGet package links and icon reference.

#### 1.1.1 - February 18 2013
* Update WorldBank internals to support more efficient implementation and FunScript.

#### 1.1.0 - February 18 2013
* Support for Portable Class Libraries and Silverlight.
* Added Freebase provider.
* Improvements to the CSV provider.
* Performance improvements when handling large files.

#### 1.0.13 - January 16 2013
* Fix boolean parsing bug and improve CSV provider.

#### 1.0.12 - January 14 2013
* Minor update in missing fields handling.

#### 1.0.11 - January 14 2013
* Support for different culture settings and CSV parsing according to RFC standard.

#### 1.0.10 - January 06 2013
* CSV provider supports alternative separators and N/A values.

#### 1.0.9 - January 04 2013
* Minor changes to support Experimental release.

#### 1.0.8 - January 04 2013
* Support global unification in XML type provider.

#### 1.0.6 - December 23 2012
* Build the library using .NET 4.0.

#### 1.0.5 - December 20 2012
* CSV provider now supports dates.

#### 1.0.4 - December 17 2012
* Improved method naming.

#### 1.0.2 - December 14 2012
* Improved method naming.

#### 1.0.1 - December 14 2012
* Latest version to match with the documentation.

#### 1.0.0 - December 13 2012
* Initial release<|MERGE_RESOLUTION|>--- conflicted
+++ resolved
@@ -1,10 +1,6 @@
-<<<<<<< HEAD
-#### 3.3.5 - Unreleased
+#### 4.0.1 - Unreleased
 * Move `cssSelect` to `HtmlNode`.
 
-#### 3.3.4 - January 7 2020
-* Rebuild using "Release" target
-=======
 #### 4.0.0 - March 2 2021
 
 * FSharp.Data is now .NET Standard 2.0 only
@@ -23,7 +19,9 @@
 * [add ResolutionFolder=__SOURCE_DIRECTORY__ to docs](https://github.com/fsprojects/FSharp.Data/pull/1344)
 * [fix links in docs/tools/generate.fsx](https://github.com/fsprojects/FSharp.Data/pull/1348)
 * [Revamp docs generation and move to .NET Standard 2.0 only](https://github.com/fsprojects/FSharp.Data/pull/1350)
->>>>>>> 097ac7f2
+
+#### 3.3.4 - January 7 2020
+* Rebuild using "Release" target
 
 #### 3.3.3 - January 7 2020
 * Fix nuget package
