--- conflicted
+++ resolved
@@ -677,7 +677,6 @@
     (fun () -> json.Y) |> shouldThrow "Expecting a Int32 at '/y', got 0.800"
 
 [<Test>]
-<<<<<<< HEAD
 let ``DateTime and DateTimeOffset mix results in DateTime`` () =
     let j = JsonProvider<"""{"dates" : ["2016-08-01T04:50:13.619+10:00", "2016-10-05T04:05:03", "2016-07-01T00:00:00.000-05:00"]}""">.GetSample()
     Array.TrueForAll(j.Dates, fun x -> x.GetType() = typeof<DateTime>) |> should equal true
@@ -686,7 +685,8 @@
 let ``Collection of DateTimeOffset should have the type DateTimeOffset`` () =
     let j = JsonProvider<"""{"dates" : ["2016-08-01T04:50:13.619+10:00", "/Date(123123+0600)/", "2016-07-01T00:00:00.000-05:00"]}""">.GetSample()
     Array.TrueForAll(j.Dates, fun x -> x.GetType() = typeof<DateTimeOffset>) |> should equal true
-=======
+
+[<Test>]
 let ``Getting a large decimal at runtime when an integer was inferred should throw``() =
     let json = JsonProvider<"""{ "x" : 0.500, "y" : 0.000 }""">.Parse("""{ "x" : -0.250, "y" : 12345678901234567890 }""")
     (fun () -> json.Y) |> shouldThrow "Expecting a Int32 at '/y', got 12345678901234567890"
@@ -695,5 +695,4 @@
 let ``Getting a large float at runtime when an integer was inferred should throw``() =
     let f = 1234567890123456789012345678901234567890.
     let json = JsonProvider<"""{ "x" : 0.500, "y" : 0.000 }""">.Parse("""{ "x" : -0.250, "y" : 1234567890123456789012345678901234567890 }""")
-    (fun () -> json.Y) |> shouldThrow (sprintf "Expecting a Int32 at '/y', got %s" (f.ToString "E14"))
->>>>>>> 8d05e4bf
+    (fun () -> json.Y) |> shouldThrow (sprintf "Expecting a Int32 at '/y', got %s" (f.ToString "E14"))