--- conflicted
+++ resolved
@@ -574,34 +574,6 @@
     let elements = drugs.Dose.Div.XElement.Value
     elements |> should equal "\n        In children every six hours\n      "
 
-<<<<<<< HEAD
-type TimeSpanXML = XmlProvider<"Data/TimeSpans.xml">
-
-[<Test>]
-let ``Can parse positive time span with day and fraction``() =
-    let span = TimeSpanXML.GetSample().PositiveWithDayWithFraction
-    span |> should equal (new TimeSpan(1, 3, 16, 50, 500))
-
-[<Test>]
-let ``Can parse positive time span without day and without fraction``() =
-    let span = TimeSpanXML.GetSample().PositiveWithoutDayWithoutFraction
-    span |> should equal (new TimeSpan(0, 30, 0))
-
-[<Test>]
-let ``Can parse negative time span with day and fraction``() =
-    let span = TimeSpanXML.GetSample().NegativeWithDayWithFraction
-    span |> should equal (new TimeSpan(-1, -3, -16, -50, -500))
-
-[<Test>]
-let ``Parses timespan greater than max as string`` () = 
-    let span = TimeSpanXML.GetSample().TimespanOneTickGreaterThanMaxValue
-    span.GetType() |> should equal (typeof<string>)
-
-[<Test>]
-let ``Parses timespan less than min as string`` () = 
-    let span = TimeSpanXML.GetSample().TimespanOneTickLessThanMinValue
-    span.GetType() |> should equal (typeof<string>)
-=======
 type ElemWithAttrs = XmlProvider<Schema = """
     <xs:schema xmlns:xs="http://www.w3.org/2001/XMLSchema"
       elementFormDefault="qualified" attributeFormDefault="unqualified">
@@ -1236,4 +1208,30 @@
     isValid simpleValues |> should equal true
     isValid minValues |> should equal true
     isValid maxValues |> should equal true
->>>>>>> 7ca8802f
+
+type TimeSpanXML = XmlProvider<"Data/TimeSpans.xml">
+
+[<Test>]
+let ``Can parse positive time span with day and fraction``() =
+    let span = TimeSpanXML.GetSample().PositiveWithDayWithFraction
+    span |> should equal (new TimeSpan(1, 3, 16, 50, 500))
+
+[<Test>]
+let ``Can parse positive time span without day and without fraction``() =
+    let span = TimeSpanXML.GetSample().PositiveWithoutDayWithoutFraction
+    span |> should equal (new TimeSpan(0, 30, 0))
+
+[<Test>]
+let ``Can parse negative time span with day and fraction``() =
+    let span = TimeSpanXML.GetSample().NegativeWithDayWithFraction
+    span |> should equal (new TimeSpan(-1, -3, -16, -50, -500))
+
+[<Test>]
+let ``Parses timespan greater than max as string`` () = 
+    let span = TimeSpanXML.GetSample().TimespanOneTickGreaterThanMaxValue
+    span.GetType() |> should equal (typeof<string>)
+
+[<Test>]
+let ``Parses timespan less than min as string`` () = 
+    let span = TimeSpanXML.GetSample().TimespanOneTickLessThanMinValue
+    span.GetType() |> should equal (typeof<string>)